# Composer files
composer.phar
vendor/

# Local configs
config/autoload/*.local.php

# Binary gettext files
*.mo

# Data
data/logs/
data/cache/
data/sessions/
data/tmp/
temp/

# Legacy ZF1
demos/
extras/documentation
<<<<<<< HEAD

# Cause macs are weird
.DS_STORE
=======
/nbproject/private/
>>>>>>> 82a78796
<|MERGE_RESOLUTION|>--- conflicted
+++ resolved
@@ -18,10 +18,7 @@
 # Legacy ZF1
 demos/
 extras/documentation
-<<<<<<< HEAD
+/nbproject/private/
 
 # Cause macs are weird
-.DS_STORE
-=======
-/nbproject/private/
->>>>>>> 82a78796
+.DS_STORE