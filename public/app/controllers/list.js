(function(){
app.controller('ListController', function($scope, loading, codes) {


        // EDIT MODE FUNCTIONS
		$scope.editModeOn = function(index){
			$scope.editMode[index] = true;
		}
		$scope.editModeOff = function(index){
			$scope.editMode[index] = false;
		}
		$scope.inEditMode = function(index){
			return ($scope.editMode[index] !== undefined && $scope.editMode[index] != false);
		}

		// CODE CRUD FUNCTIONS

		$scope.saveCode = function(code){

            if( code.key !== undefined ){
            	loading.start();
				codes.save(code, $scope.filters)
	            .success(function(data){
	                alert("Code Saved!");
	                $scope.loadCodes();
	            })
	            .error(function(data, status){
	                if(status == 401 && $scope.selected !== "login")
	                    location.reload();
	            })
	            .finally(function(){
	                loading.stop();
	            });
           }else
           		alert("The code must have a key!");
		}

		$scope.deleteCode = function(code){
            var prompt = "Are you sure you wish to delete\n" + $scope.filters.prefix + "/" + code.key + "?";
			if( window.confirm( prompt ) ){
				loading.start();
                codes.remove(code, $scope.filters)
                .success(function(){
<<<<<<< HEAD
                    alert("Code Deleted!");
                    loadCodes();
=======
                    console.log("Code Deleted!");
                    $scope.loadCodes();
>>>>>>> f31344d7
                })
                .error(function(data, status){
                    if(status == 401 && $scope.selected !== "login")
                        location.reload();
                })
                .finally(function(){
                    loading.stop()
                });
            }
		}





		$scope.discardChanges = function(index){
			$scope.loadCodes();
			$scope.editModeOff(index);
		}

		$scope.toggleJS = function(code){
			if(code.availableToJS == "false"){
				code.availableToJS = "true";
			}else{
				code.availableToJS = "false";
			}
		}



	});

})();<|MERGE_RESOLUTION|>--- conflicted
+++ resolved
@@ -41,13 +41,8 @@
 				loading.start();
                 codes.remove(code, $scope.filters)
                 .success(function(){
-<<<<<<< HEAD
                     alert("Code Deleted!");
-                    loadCodes();
-=======
-                    console.log("Code Deleted!");
                     $scope.loadCodes();
->>>>>>> f31344d7
                 })
                 .error(function(data, status){
                     if(status == 401 && $scope.selected !== "login")
