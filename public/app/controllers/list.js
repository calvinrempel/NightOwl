(function(){
app.controller('ListController', function($scope, $http, codes, auth) {

		init();

		function init(){
			$scope.createMode = false;
			$scope.editMode = [];
			$scope.newCode = {};
			$scope.sort = {};
			$scope.prefixes = [];
			$scope.dc = {};
			$scope.filters = {};
			$scope.sortOptions = [];
			setDataCenter($scope.config.dataCenters[0]);
		}


		$scope.setDataCenter = function(dataCenter){
			setDataCenter(dataCenter)
        }

        // EDIT MODE FUNCTIONS
		$scope.editModeOn = function(index){
			$scope.editMode[index] = true;
		}
		$scope.editModeOff = function(index){
			$scope.editMode[index] = false;
		}
		$scope.inEditMode = function(index){
			return ($scope.editMode[index] !== undefined && $scope.editMode[index] != false);
		}

		// CODE CRUD FUNCTIONS
		$scope.saveCode = function(code){
			saveCode(code);
		}
		$scope.deleteCode = function(code){
			if( window.confirm("Are you sure you wish to delete\n" + $scope.filters.prefix + "/" + code.key + "?" ) )
				deleteCode(code)
		}
		$scope.createCode = function(){
			createCode($scope.newCode);
		}

		$scope.discardChanges = function(index){
			loadCodes();
			$scope.editModeOff(index);
		}

		$scope.reloadCodes = function(){
			loadCodes();
		}

		$scope.toggleJS = function(code){
			console.log(code);
			if(code.availableToJS == "false"){
				code.availableToJS = "true";
			}else{
				code.availableToJS = "false";
			}
		}

        $scope.resetFilters = function(){
            if($scope.dc !== undefined)
                setDataCenter( $scope.dc );
            else
                setDataCenter( $scope.config.dataCenters[0] );
        }

        function setDataCenter(dataCenter){
        	$scope.dc = dataCenter;
            $scope.prefixes = buildList(dataCenter.prefixes);
            $scope.filters = {
                dataCenter : dataCenter.value,
                filterBy : $scope.config.filters[0],
                prefix: $scope.prefixes[0],
                filter : ''
            };
            loadCodes();
        }

        function loadCodes(){
        	codes.load($scope.filters, function(success, data){
        		if(success){
	        		$scope.selectTab("list");
<<<<<<< HEAD
	        		$scope.launchCodes = trimKeys(data.codes);
=======
	        		$scope.launchCodes = trimKeys( data.codes );
>>>>>>> 5f5f0903
	        		$scope.sortOptions = Object.keys(data.codes);
	        		$scope.sort.field = $scope.sortOptions[0];
	        		$scope.sort.desc = true;
        		}else if( data === 401 ){
					if ($scope.selected !== 'login')
						location.reload();
                }
        	});
        }

        function deleteCode( code ){
        	codes.remove( code, $scope.filters, function(success, data){
        		if(success){
        			console.log("Code Deleted!");
        			loadCodes();
        		}else if( data === 401 ){
                    location.reload();
                }
        	});
        }

        function createCode( code ){
        	codes.save(code, $scope.filters, function(success, data){
        		if(success){
        			console.log("Code Created!");
        			$scope.createMode = false;
        			loadCodes();
        		}else if( data === 401 ){
					location.reload();
                }
        	});
        }

        function saveCode( code ){
        	codes.save(code, $scope.filters, function(success, data){
        		if(success){
        			console.log("Code Saved!");
        		}else if( data === 401 ){
					location.reload();
                }
        	});
        }

        function buildList(object, branch){
            var array = [];
            for(key in object){
                if(!branch){
                    array.push(key)
                    if(!$.isEmptyObject(object[key]))
                        array = array.concat(buildList(object[key], key));
                }else{
                    array.push(branch + "/" + key);
                    if(!$.isEmptyObject(object[key]))
                        array = array.concat(buildList(object[key], branch + "/" + key));
                }

            }
            return array;
        }

        function trimKeys( codes ){
            for (var i = 0; i < codes.length; i++) {
                codes[i].key = codes[i].key.replace($scope.filters.prefix + "/", "");
            }
            return codes;
        }


	});

})();<|MERGE_RESOLUTION|>--- conflicted
+++ resolved
@@ -84,11 +84,8 @@
         	codes.load($scope.filters, function(success, data){
         		if(success){
 	        		$scope.selectTab("list");
-<<<<<<< HEAD
-	        		$scope.launchCodes = trimKeys(data.codes);
-=======
+
 	        		$scope.launchCodes = trimKeys( data.codes );
->>>>>>> 5f5f0903
 	        		$scope.sortOptions = Object.keys(data.codes);
 	        		$scope.sort.field = $scope.sortOptions[0];
 	        		$scope.sort.desc = true;
