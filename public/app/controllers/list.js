--- conflicted
+++ resolved
@@ -41,12 +41,8 @@
 				loading.start();
                 codes.remove(code, $scope.filters)
                 .success(function(){
-<<<<<<< HEAD
                     alert("Code Deleted!");
-=======
-                    console.log("Code Deleted!");
                     loadCodes();
->>>>>>> 6da72c37
                 })
                 .error(function(data, status){
                     if(status == 401 && $scope.selected !== "login")
