--- conflicted
+++ resolved
@@ -17,23 +17,16 @@
 		}
 
 		function postURL(code, filters){
-<<<<<<< HEAD
+
 			var url = URL + "/codes/" + auth.getToken() + "/" +  addPrefix(code.key, filters.prefix);
-=======
-			var url = URL + "/codes/" + filters.dataCenter + "/" +  prefix(code.key, filters.prefix);
->>>>>>> 5f5f0903
+
 			return url;
 		}
 
 		function sanitize( code, filters ){
 			var key, restriction, value, description, availableToJS;
-<<<<<<< HEAD
 			
 			key = addPrefix( code.key, filters.prefix );
-=======
-
-			key = prefix(code.key, filters.prefix);
->>>>>>> 5f5f0903
 
 			restriction = code.restriction || 'boolean';
 
@@ -59,23 +52,15 @@
 			return newCode;
 		}
 
-<<<<<<< HEAD
 		function addPrefix(key, prefix){
 			return encodeURIComponent(prefix + "/" + key);
 		}
-=======
-		function prefix(code, prefix){ return encodeURIComponent(prefix + "/" + code); }
->>>>>>> 5f5f0903
 
 		var codes = {
 
 			save : function(code, filters, _callback){
 				code = sanitize(code, filters);
-<<<<<<< HEAD
-				
-=======
 
->>>>>>> 5f5f0903
 				var url = postURL(code, filters);
 				loading.start();
 				$http.post(url, code)
