(function(){
	app.factory('codes', function($http, API_CONFIG, loading){
		var URL = API_CONFIG.API_URL

		function getURL(filters){
			var url = URL + "/codes/" + filters.dataCenter;

			if( filters.prefix ){
				url = url + "/" + encodeURIComponent(filters.prefix);
			}

			if( filters.filterBy && filters.filter ){
				url = url + "/" + filters.filterBy + "/" + filters.filter;
			}

			return url;
		}

		function postURL(code, filters){
			return URL + "/codes/" + filters.dataCenter + "/" +  encodeURIComponent(code.key);
		}

		function sanitize( code, filters ){
			var key, restriction, value, description, availableToJS;

			code.key = filters.prefix + "/" + code.key;

			code.restriction = code.restriction || 'boolean';

			code.value = code.value || "false";

			code.description = code.description || "";

<<<<<<< HEAD
			if(!code.availableToJS || code.availableToJS == "false"){
=======
			if(code.availableToJS !== undefined && code.availableToJS !== "false"){
				code.availableToJS = 'true';
			}else{
>>>>>>> 6d50079d
				code.availableToJS = 'false';
			}else{
				code.availableToJS = 'true';
			}

			return code;
		}

		var codes = {

			save : function(code, filters){
				code = sanitize(code, filters);

				var url = postURL(code, filters);

				return $http.post(url, code);
			},


			load : function(filters){
				var url = getURL(filters);

				return $http.get( url );
			},

			remove : function( code, filters){
				code = sanitize(code, filters);
				var url = postURL(code, filters);

				return $http.delete( url );
			}
		};


		return codes;
	});
}());<|MERGE_RESOLUTION|>--- conflicted
+++ resolved
@@ -30,17 +30,10 @@
 			code.value = code.value || "false";
 
 			code.description = code.description || "";
-
-<<<<<<< HEAD
-			if(!code.availableToJS || code.availableToJS == "false"){
-=======
 			if(code.availableToJS !== undefined && code.availableToJS !== "false"){
 				code.availableToJS = 'true';
 			}else{
->>>>>>> 6d50079d
 				code.availableToJS = 'false';
-			}else{
-				code.availableToJS = 'true';
 			}
 
 			return code;
