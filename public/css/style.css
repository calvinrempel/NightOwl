
/* Loading indicator */
#loading{
  position: absolute;
  margin-left: 45%;
  margin-top: 10%;
  padding: 3px 5px 3px 7px;
  font-style: bold;
  display:none;
  -webkit-border-radius: 4px;
  -moz-border-radius: 4px;
  -ms-border-radius: 4px;
  border-radius: 4px;
  background-color: #00aeef;
  color: white;
}

div.wrap{
  word-wrap: break-word;
  max-height: 120px;
  overflow-y: auto;
}

.btn-primary.active{
  background-color:  #00aeef !important;
}

.data>div:nth-child(even){
  background-color: #e9e9e9;
}

.data>div:not(:first-child):hover{
  background-color: #7fd6f7;
}

.row{
  padding: 3px 0;
}

#filter input[type="submit"]{
  width:100%;
}

#list hr{
  width: 50%;
  text-align: left;
  margin-left: 0;
}

.datalink:hover{
  cursor: pointer;
  color: white;
}

.jira {
    border: 2px solid #FFCC66;
}

.stale {
    background: #FFCCCC;
}

.pristine {
<<<<<<< HEAD
    background: green;
}

a.active{
  background-color: #00aeef;
  color:white !important ;
=======
    background: #99FFCC;
>>>>>>> 8e155f5a
}<|MERGE_RESOLUTION|>--- conflicted
+++ resolved
@@ -61,14 +61,10 @@
 }
 
 .pristine {
-<<<<<<< HEAD
-    background: green;
+    background: #99FFCC;
 }
 
 a.active{
   background-color: #00aeef;
   color:white !important ;
-=======
-    background: #99FFCC;
->>>>>>> 8e155f5a
 }